--- conflicted
+++ resolved
@@ -215,7 +215,7 @@
         | None -> 
             traceError ^ sprintf "Cannot Rename Directory - directory '%s' does not exist in the project" path
             state
-    
+            
 
     let renameSourceFile (path:string, newName:string) (state: ActiveState) =
         if not ^ File.Exists path then
@@ -225,31 +225,23 @@
             renameFile path newName
             updateProj (FsProject.renameFile path newName)  state
 
-<<<<<<< HEAD
-    let listSourceFiles (state: ActiveState) =
-=======
 
     let listSourceFiles (filter: string option) (state: ActiveState) =
         let filterFn = 
             match filter with
             | Some s -> (fun fileName -> (String.editDistance fileName s) < 5) 
             | None   -> (fun _ -> true)
->>>>>>> 41653cea
         FsProject.listSourceFiles state.ProjectData
         |> List.filter filterFn
         |> List.iter trace
         state
 
-<<<<<<< HEAD
-    let listReferences (state: ActiveState) =
-=======
 
     let listReferences (filter: string option) (state: ActiveState) =
         let filterFn = 
             match filter with
             | Some s -> (fun fileName -> (String.editDistance fileName s) < 5) 
             | None   -> (fun _ -> true)
->>>>>>> 41653cea
         FsProject.listReferences state.ProjectData
         |> List.filter filterFn
         |> List.iter trace
