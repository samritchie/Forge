[<NUnit.Framework.TestFixture>]
[<NUnit.Framework.Category "ProjectSystem">]
module Forge.Tests.ProjectSystem
open System.Diagnostics
open Forge
open Forge.Tests.Common
open Forge.ProjectSystem
open NUnit.Framework
open FsUnit

[<TestFixture>]
module ``ProjectSystem Tests`` =

    [<Test>]
    let ``ProjectSystem parse - AST gets all project files`` () =
        let projectFile = FsProject.parse astInput
        System.Diagnostics.Debug.WriteLine projectFile
        projectFile.SourceFiles.AllFiles() |> Seq.length |> should be (equal 3)

    [<Test>]
    let ``ProjectSystem parse - AST gets all references`` () =
        let projectFile = FsProject.parse astInput
        projectFile.References |> Seq.length|> should be (equal 5)

    [<Test>]
    let ``ProjectSystem parse - AST gets correct settings`` () =
        let projectFile = FsProject.parse astInput
        let s = projectFile.Settings
        s.Configuration.Data |> should be (equal ^ Some "Debug")
        s.Platform.Data |> should be (equal ^ Some "AnyCPU")
        s.SchemaVersion.Data |> should be (equal ^ Some "2.0")
        s.ProjectGuid.Data |> should be (equal ^ Some ^ System.Guid.Parse "fbaf8c7b-4eda-493a-a7fe-4db25d15736f")
        s.OutputType.Data |> should be (equal ^ Some OutputType.Library)
        s.TargetFrameworkVersion.Data |> should be (equal ^ Some "v4.5")
        s.AssemblyName.Data |> should be (equal ^ Some "Test")

    [<Test>]
    let ``ProjectSystem - add new file``() =
        let pf = FsProject.parse astInput
        let f = {SourceFile.Include = "Test.fsi"; Condition = None; OnBuild = BuildAction.Compile; Link = None; Copy = None}
        let pf' = FsProject.addSourceFile "/" f pf
        let files = pf'.SourceFiles.AllFiles()
        TestContext.WriteLine  (sprintf "%A" files)
        pf'.SourceFiles.AllFiles() |> Seq.length |> should be (equal 4)

    [<Test>]
    let ``ProjectSystem - add duplicate file``() =
        let pf = FsProject.parse astInput
        let f = {SourceFile.Include = "FixProject.fs"; Condition = None; OnBuild = BuildAction.Compile; Link = None; Copy = None}
        let pf' = FsProject.addSourceFile "/" f pf
        let files = pf'.SourceFiles.AllFiles()
        TestContext.WriteLine (sprintf "%A" files)
        pf'.SourceFiles.AllFiles() |> Seq.length |> should be (equal 3)

    [<Test>]
    let ``ProjectSystem - remove file``() =
        let pf = FsProject.parse astInput
        let f = "FixProject.fs"
        let pf' = FsProject.removeSourceFile f pf
        pf'.SourceFiles.AllFiles() |> Seq.length |> should be (equal 2)

    [<Test>]
    let ``ProjectSystem - remove not existing file``() =
        let pf = FsProject.parse astInput
        let f = "FixProject2.fs"
        let pf' = FsProject.removeSourceFile f pf
        pf'.SourceFiles.AllFiles() |> Seq.length |> should be (equal 3)

    [<Test>]
    let ``ProjectSystem - order file``() =
        let pf = FsProject.parse astInput
        let pf' = pf |> FsProject.moveUp "a_file.fs" |> FsProject.moveUp "a_file.fs" 
        let files = pf'.SourceFiles.AllFiles()
        files |> Seq.head |> should be (equal "a_file.fs")
        files |> Seq.length |> should be (equal 3)

    [<Test>]
    let ``ProjectSystem - add reference``() =
        let pf = FsProject.parse astInput
        let r = {Reference.Empty with Include = "System.Xml"}
        let pf' = FsProject.addReference r pf
        pf'.References |> Seq.length |> should be (equal 6)

    [<Test>]
    let ``ProjectSystem - add existing reference``() =
        let pf = FsProject.parse astInput
        let r = {Reference.Empty with Include = "System"}
        let pf' = FsProject.addReference r pf
        pf'.References |> Seq.length |> should be (equal 5)

    [<Test>]
    let ``ProjectSystem - remove reference``() =
        let pf = FsProject.parse astInput
        let r = {Reference.Empty with Include = "System"}
        let pf' = FsProject.removeReference r pf
        pf'.References |> Seq.length |> should be (equal 4)

    [<Test>]
    let ``ProjectSystem - remove not existing reference``() =
        let pf = FsProject.parse astInput
        let r = {Reference.Empty with Include = "System.Xml"}
        let pf' = FsProject.removeReference r pf
        pf'.References |> Seq.length |> should be (equal 5)

    // TODO: complete test code
    [<Test>]
    let ``ProjectSystem - move up``() =
        true |> should equal true

    [<Test>]
    let ``ProjectSystem - move down``() =
        true |> should equal true

    [<Test>]
    let ``ProjectSystem - add above (?)``() =
        true |> should equal true

    [<Test>]
    let ``ProjectSystem - add below (?)``() =
        true |> should equal true

    [<Test>]
    let ``ProjectSystem - add dir``() =
        true |> should equal true

    [<Test>]
    let ``ProjectSystem - remove dir``() =
        true |> should equal true

<<<<<<< HEAD
[<Test>]
let ``ProjectSystem parse - AST gets all project files`` () =
    let projectFile = FsProject.parse astInput
    System.Diagnostics.Debug.WriteLine projectFile
    projectFile.SourceFiles.AllFiles() |> Seq.length |> should be (equal 3)


[<Test>]
let ``ProjectSystem parse - AST gets all references`` () =
    let projectFile = FsProject.parse astInput
    projectFile.References |> Seq.length|> should be (equal 5)


[<Test>]
let ``ProjectSystem parse - AST gets correct settings`` () =
    let projectFile = FsProject.parse astInput
    let s = projectFile.Settings
    s.Configuration.Data |> should be (equal ^ Some "Debug")
    s.Platform.Data |> should be (equal ^ Some "AnyCPU")
    s.SchemaVersion.Data |> should be (equal ^ Some "2.0")
    s.ProjectGuid.Data |> should be (equal ^ Some ^ System.Guid.Parse "fbaf8c7b-4eda-493a-a7fe-4db25d15736f")
    s.OutputType.Data |> should be (equal ^ Some OutputType.Library)
    s.TargetFrameworkVersion.Data |> should be (equal ^ Some "v4.5")
    s.AssemblyName.Data |> should be (equal ^ Some "Test")


[<Test>]
let ``ProjectSystem - add new file``() =
    let pf = FsProject.parse astInput
    let f = {SourceFile.Include = "Test.fsi"; Condition = None; OnBuild = BuildAction.Compile; Link = None; Copy = None}
    let pf' = FsProject.addSourceFile "/" f pf
    let files = pf'.SourceFiles.AllFiles()
    TestContext.WriteLine  (sprintf "%A" files)
    pf'.SourceFiles.AllFiles() |> Seq.length |> should be (equal 4)


[<Test>]
let ``ProjectSystem - add duplicate file``() =
    let pf = FsProject.parse astInput
    let f = {SourceFile.Include = "FixProject.fs"; Condition = None; OnBuild = BuildAction.Compile; Link = None; Copy = None}
    let pf' = FsProject.addSourceFile "/" f pf
    let files = pf'.SourceFiles.AllFiles()
    TestContext.WriteLine (sprintf "%A" files)
    pf'.SourceFiles.AllFiles() |> Seq.length |> should be (equal 3)


[<Test>]
let ``ProjectSystem - remove file``() =
    let pf = FsProject.parse astInput
    let f = "FixProject.fs"
    let pf' = FsProject.removeSourceFile f pf
    pf'.SourceFiles.AllFiles() |> Seq.length |> should be (equal 2)


[<Test>]
let ``ProjectSystem - remove not existing file``() =
    let pf = FsProject.parse astInput
    let f = "FixProject2.fs"
    let pf' = FsProject.removeSourceFile f pf
    pf'.SourceFiles.AllFiles() |> Seq.length |> should be (equal 3)


[<Test>]
let ``ProjectSystem - order file``() =
    let pf = FsProject.parse astInput
    let pf' = pf |> FsProject.moveUp "a_file.fs" |> FsProject.moveUp "a_file.fs" 
    let files = pf'.SourceFiles.AllFiles()
    files |> Seq.head |> should be (equal "a_file.fs")
    files |> Seq.length |> should be (equal 3)


[<Test>]
let ``ProjectSystem - add reference``() =
    let pf = FsProject.parse astInput
    let r = {Reference.Empty with Include = "System.Xml"}
    let pf' = FsProject.addReference r pf
    pf'.References |> Seq.length |> should be (equal 6)


[<Test>]
let ``ProjectSystem - add existing reference``() =
    let pf = FsProject.parse astInput
    let r = {Reference.Empty with Include = "System"}
    let pf' = FsProject.addReference r pf
    pf'.References |> Seq.length |> should be (equal 5)


[<Test>]
let ``ProjectSystem - remove reference``() =
    let pf = FsProject.parse astInput
    let r = {Reference.Empty with Include = "System"}
    let pf' = FsProject.removeReference r pf
    pf'.References |> Seq.length |> should be (equal 4)


[<Test>]
let ``ProjectSystem - remove not existing reference``() =
    let pf = FsProject.parse astInput
    let r = {Reference.Empty with Include = "System.Xml"}
    let pf' = FsProject.removeReference r pf
    pf'.References |> Seq.length |> should be (equal 5)

[<Test>]
let ``ProjectSystem - rename project``() =
    let pf = FsProject.parse astInput
    let pf' = FsProject.renameProject "TestRename" pf
    let s = pf'.Settings
    let df = pf'.BuildConfigs |> List.pick (fun cfg -> cfg.Documentationfile.Data) |> Some
    s.AssemblyName.Data |> should be (equal ^ Some "TestRename")
    s.RootNamespace.Data |> should be (equal ^ Some "TestRename")
    df |> should be (equal ^ Some "TestRename")
=======
    [<Test>]
    let ``ProjectSystem - rename file``() =
        true |> should equal true

    [<Test>]
    let ``ProjectSystem - rename dir``() =
        true |> should equal true


module ``PathHelper Tests`` =

    // TODO: complete test code
    [<Test>]
    let ``PathHelper - normalize file name``() =
        true |> should equal true


    let ``PathHelper - get root``() =
        true |> should equal true


    let ``PathHelper - path is directory``() =
        true |> should equal true


    let ``PathHelper - get parent dir from path``() =
        true |> should equal true


    let ``PathHelper - remove parent dir``() =
        true |> should equal true


    let ``PathHelper - remove root``() =
        true |> should equal true


    let ``PathHelper - fixDir: add trailing slash if missing``() =
        true |> should equal true


    let ``PathHelper - dirOrder (?)``() =
        true |> should equal true

    let ``PathHelper - treeOrder (?)``() =
        true |> should equal true


    let ``PathHelper - checkFile (?)``() =
        true |> should equal true
>>>>>>> 58544235
<|MERGE_RESOLUTION|>--- conflicted
+++ resolved
@@ -102,6 +102,16 @@
         let pf' = FsProject.removeReference r pf
         pf'.References |> Seq.length |> should be (equal 5)
 
+    [<Test>]
+    let ``ProjectSystem - rename project``() =
+        let pf = FsProject.parse astInput
+        let pf' = FsProject.renameProject "TestRename" pf
+        let s = pf'.Settings
+        let df = pf'.BuildConfigs |> List.pick (fun cfg -> cfg.Documentationfile.Data) |> Some
+        s.AssemblyName.Data |> should be (equal ^ Some "TestRename")
+        s.RootNamespace.Data |> should be (equal ^ Some "TestRename")
+        df |> should be (equal ^ Some "TestRename")
+
     // TODO: complete test code
     [<Test>]
     let ``ProjectSystem - move up``() =
@@ -127,119 +137,6 @@
     let ``ProjectSystem - remove dir``() =
         true |> should equal true
 
-<<<<<<< HEAD
-[<Test>]
-let ``ProjectSystem parse - AST gets all project files`` () =
-    let projectFile = FsProject.parse astInput
-    System.Diagnostics.Debug.WriteLine projectFile
-    projectFile.SourceFiles.AllFiles() |> Seq.length |> should be (equal 3)
-
-
-[<Test>]
-let ``ProjectSystem parse - AST gets all references`` () =
-    let projectFile = FsProject.parse astInput
-    projectFile.References |> Seq.length|> should be (equal 5)
-
-
-[<Test>]
-let ``ProjectSystem parse - AST gets correct settings`` () =
-    let projectFile = FsProject.parse astInput
-    let s = projectFile.Settings
-    s.Configuration.Data |> should be (equal ^ Some "Debug")
-    s.Platform.Data |> should be (equal ^ Some "AnyCPU")
-    s.SchemaVersion.Data |> should be (equal ^ Some "2.0")
-    s.ProjectGuid.Data |> should be (equal ^ Some ^ System.Guid.Parse "fbaf8c7b-4eda-493a-a7fe-4db25d15736f")
-    s.OutputType.Data |> should be (equal ^ Some OutputType.Library)
-    s.TargetFrameworkVersion.Data |> should be (equal ^ Some "v4.5")
-    s.AssemblyName.Data |> should be (equal ^ Some "Test")
-
-
-[<Test>]
-let ``ProjectSystem - add new file``() =
-    let pf = FsProject.parse astInput
-    let f = {SourceFile.Include = "Test.fsi"; Condition = None; OnBuild = BuildAction.Compile; Link = None; Copy = None}
-    let pf' = FsProject.addSourceFile "/" f pf
-    let files = pf'.SourceFiles.AllFiles()
-    TestContext.WriteLine  (sprintf "%A" files)
-    pf'.SourceFiles.AllFiles() |> Seq.length |> should be (equal 4)
-
-
-[<Test>]
-let ``ProjectSystem - add duplicate file``() =
-    let pf = FsProject.parse astInput
-    let f = {SourceFile.Include = "FixProject.fs"; Condition = None; OnBuild = BuildAction.Compile; Link = None; Copy = None}
-    let pf' = FsProject.addSourceFile "/" f pf
-    let files = pf'.SourceFiles.AllFiles()
-    TestContext.WriteLine (sprintf "%A" files)
-    pf'.SourceFiles.AllFiles() |> Seq.length |> should be (equal 3)
-
-
-[<Test>]
-let ``ProjectSystem - remove file``() =
-    let pf = FsProject.parse astInput
-    let f = "FixProject.fs"
-    let pf' = FsProject.removeSourceFile f pf
-    pf'.SourceFiles.AllFiles() |> Seq.length |> should be (equal 2)
-
-
-[<Test>]
-let ``ProjectSystem - remove not existing file``() =
-    let pf = FsProject.parse astInput
-    let f = "FixProject2.fs"
-    let pf' = FsProject.removeSourceFile f pf
-    pf'.SourceFiles.AllFiles() |> Seq.length |> should be (equal 3)
-
-
-[<Test>]
-let ``ProjectSystem - order file``() =
-    let pf = FsProject.parse astInput
-    let pf' = pf |> FsProject.moveUp "a_file.fs" |> FsProject.moveUp "a_file.fs" 
-    let files = pf'.SourceFiles.AllFiles()
-    files |> Seq.head |> should be (equal "a_file.fs")
-    files |> Seq.length |> should be (equal 3)
-
-
-[<Test>]
-let ``ProjectSystem - add reference``() =
-    let pf = FsProject.parse astInput
-    let r = {Reference.Empty with Include = "System.Xml"}
-    let pf' = FsProject.addReference r pf
-    pf'.References |> Seq.length |> should be (equal 6)
-
-
-[<Test>]
-let ``ProjectSystem - add existing reference``() =
-    let pf = FsProject.parse astInput
-    let r = {Reference.Empty with Include = "System"}
-    let pf' = FsProject.addReference r pf
-    pf'.References |> Seq.length |> should be (equal 5)
-
-
-[<Test>]
-let ``ProjectSystem - remove reference``() =
-    let pf = FsProject.parse astInput
-    let r = {Reference.Empty with Include = "System"}
-    let pf' = FsProject.removeReference r pf
-    pf'.References |> Seq.length |> should be (equal 4)
-
-
-[<Test>]
-let ``ProjectSystem - remove not existing reference``() =
-    let pf = FsProject.parse astInput
-    let r = {Reference.Empty with Include = "System.Xml"}
-    let pf' = FsProject.removeReference r pf
-    pf'.References |> Seq.length |> should be (equal 5)
-
-[<Test>]
-let ``ProjectSystem - rename project``() =
-    let pf = FsProject.parse astInput
-    let pf' = FsProject.renameProject "TestRename" pf
-    let s = pf'.Settings
-    let df = pf'.BuildConfigs |> List.pick (fun cfg -> cfg.Documentationfile.Data) |> Some
-    s.AssemblyName.Data |> should be (equal ^ Some "TestRename")
-    s.RootNamespace.Data |> should be (equal ^ Some "TestRename")
-    df |> should be (equal ^ Some "TestRename")
-=======
     [<Test>]
     let ``ProjectSystem - rename file``() =
         true |> should equal true
@@ -289,5 +186,4 @@
 
 
     let ``PathHelper - checkFile (?)``() =
-        true |> should equal true
->>>>>>> 58544235
+        true |> should equal true